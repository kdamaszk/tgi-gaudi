import torch
import torch.distributed

from torch import nn
from transformers.activations import ACT2FN
from typing import Optional, List, Tuple

# Flash attention imports
import flash_attn_cuda
<<<<<<< HEAD
=======

# vllm imports
import vllm_cache_ops
import vllm_attention_ops

>>>>>>> 31e2253a
from text_generation_server.utils.layers import (
    TensorParallelRowLinear,
    TensorParallelColumnLinear,
    TensorParallelHead,
    TensorParallelEmbedding,
    FastLayerNorm,
    get_linear,
)

from text_generation_server.utils.gptq.quant_linear import Ex4bitLinear
from custom_kernels.exllama import prepare_buffers, set_tuning_params

def load_multi_mqa(
    config, prefix: str, weights, bias: bool, head_size, num_heads, hidden_size
):
    if config.quantize in ["gptq", "gptq-cuda"]:
        layer = _load_multi_mqa_gptq(
            config, prefix, weights, bias, head_size, num_heads, hidden_size
        )
        return layer
    else:
        return _load_multi_mqa(
            config, prefix, weights, bias, head_size, num_heads, hidden_size
        )


def _load_multi_mqa_gptq(
    config, prefix: str, weights, bias: bool, head_size, num_heads, hidden_size
):
    if any("c_attn" in k for k in weights.routing.keys()) and not config.transpose:
        world_size = weights.process_group.size()
        rank = weights.process_group.rank()

        slice_ = weights._get_slice(f"{prefix}.c_attn.qweight")
        shape = slice_.get_shape()
        block_size = (shape[1] - 2 * head_size) // world_size
        start = rank * block_size
        stop = (rank + 1) * block_size
        assert (shape[1] - 2 * head_size) % world_size == 0
        q_tensor = slice_[:, start:stop]
        kv_tensor = slice_[:, -2 * head_size :]
        qweight = torch.cat([q_tensor, kv_tensor], dim=1)

        slice_ = weights._get_slice(f"{prefix}.c_attn.scales")
        shape = slice_.get_shape()
        block_size = (shape[1] - 2 * head_size) // world_size
        start = rank * block_size
        stop = (rank + 1) * block_size
        assert (shape[1] - 2 * head_size) % world_size == 0
        q_tensor = slice_[:, start:stop]
        kv_tensor = slice_[:, -2 * head_size :]
        scales = torch.cat([q_tensor, kv_tensor], dim=1)

        slice_ = weights._get_slice(f"{prefix}.c_attn.qzeros")
        shape = slice_.get_shape()
        block_size = (shape[1] - (2 * head_size) * 4 // 32) // world_size
        start = rank * block_size
        stop = (rank + 1) * block_size
        assert 2 * head_size % (32 // 4) == 0
        q_tensor = slice_[:, start:stop]
        kv_tensor = slice_[:, -2 * head_size * 4 // 32 :]
        qzeros = torch.cat([q_tensor, kv_tensor], dim=1)

        g_idx = weights.get_tensor(f"{prefix}.c_attn.g_idx")
        bits = weights.get_tensor("gptq_bits").item()
        groupsize = weights.get_tensor("gptq_groupsize").item()

        weight = (qweight, qzeros, scales, g_idx, bits, groupsize)

        if bias:
            slice_ = weights._get_slice(f"{prefix}.c_attn.bias")
            shape = slice_.get_shape()
            block_size = (shape[0] - 2 * head_size) // world_size
            assert (shape[0] - 2 * head_size) % world_size == 0
            q_tensor = slice_[start:stop]
            start = rank * block_size
            stop = (rank + 1) * block_size
            q_tensor = slice_[start:stop]
            kv_tensor = slice_[-2 * head_size :]
            bias = torch.cat([q_tensor, kv_tensor], dim=0)

        return TensorParallelColumnLinear(get_linear(weight, bias, config.quantize, device=weights.device))
    else:
        raise NotImplementedError("Gptq loading with santacoder is not implemented")


def _load_multi_mqa(
    config, prefix: str, weights, bias: bool, head_size, num_heads, hidden_size
):
    if any("c_attn" in k for k in weights.routing.keys()):
        slice_ = weights._get_slice(f"{prefix}.c_attn.weight")
        shape = slice_.get_shape()
        world_size = weights.process_group.size()
        rank = weights.process_group.rank()
        if config.transpose:
            block_size = (shape[1] - 2 * head_size) // world_size
            start = rank * block_size
            stop = (rank + 1) * block_size
            assert (shape[1] - 2 * head_size) % world_size == 0
            q_tensor = slice_[:, start:stop]
            kv_tensor = slice_[:, -2 * head_size :]
            weight = torch.cat([q_tensor, kv_tensor], dim=1).T
        else:
            block_size = (shape[0] - 2 * head_size) // world_size
            start = rank * block_size
            stop = (rank + 1) * block_size
            assert (shape[0] - 2 * head_size) % world_size == 0
            q_tensor = slice_[start:stop]
            kv_tensor = slice_[-2 * head_size :]
            weight = torch.cat([q_tensor, kv_tensor], dim=0)
        if bias:
            slice_ = weights._get_slice(f"{prefix}.c_attn.bias")
            shape = slice_.get_shape()
            block_size = (shape[0] - 2 * head_size) // world_size
            assert (shape[0] - 2 * head_size) % world_size == 0
            start = rank * block_size
            stop = (rank + 1) * block_size
            q_tensor = slice_[start:stop]
            kv_tensor = slice_[-2 * head_size :]
            bias = torch.cat([q_tensor, kv_tensor], dim=0)
    else:
        if config.transpose:
            w = [
                weights.get_sharded(f"{prefix}.q_attn.weight", dim=1).T,
                weights.get_tensor(f"{prefix}.kv_attn.weight").T,
            ]
            weight = torch.cat(w, dim=0)
        else:
            w = [
                weights.get_sharded(f"{prefix}.q_attn.weight", dim=0),
                weights.get_tensor(f"{prefix}.kv_attn.weight"),
            ]
            weight = torch.cat(w, dim=1)

        if bias:
            b = [
                weights.get_sharded(f"{prefix}.q_attn.bias", dim=0),
                weights.get_tensor(f"{prefix}.kv_attn.bias"),
            ]
            bias = torch.cat(b, dim=0)
        else:
            bias = None

    weight = weight.to(dtype=weights.dtype).to(device=weights.device)
    assert list(weight.shape) == [
        (num_heads + 2) * head_size,
        hidden_size,
    ], f"{weight.shape} != {[(num_heads + 2) * head_size, hidden_size]}"
    if bias is not None:
        bias = bias.to(dtype=weights.dtype).to(device=weights.device)
        assert list(bias.shape) == [
            (num_heads + 2) * head_size
        ], f"{weight.shape} != {[(num_heads + 2) * head_size]}"
    return TensorParallelColumnLinear(get_linear(weight, bias, config.quantize, device=weights.device))


def load_col(config, prefix: str, weights, bias: bool):
    if config.transpose:
        weight = weights.get_sharded(f"{prefix}.weight", dim=1).T
    else:
        weight = weights.get_multi_weights_col(
            [prefix], quantize=config.quantize, dim=0
        )

    if bias:
        bias = weights.get_sharded(f"{prefix}.bias", dim=0)
    else:
        bias = None
    return TensorParallelColumnLinear(get_linear(weight, bias, config.quantize, device=weights.device))


def load_row(config, prefix: str, weights, bias: bool):
    quantize = config.quantize
    if quantize == "gptq-cuda" and weights.process_group.size() > 1:
        g_idx = weights.get_tensor(f"{prefix}.g_idx")
        groupsize = weights.get_tensor("gptq_groupsize").item()
        
        act_order = True
        if g_idx is not None:
            if torch.equal(g_idx.cpu(), torch.tensor([i // groupsize for i in range(g_idx.shape[0])], dtype=torch.int32)) or (g_idx == 0).all():
                act_order = False
            else:
                # Exllama implementation does not support row tensor parallelism with act-order, as
                # it would require to reorder input activations that are split unto several GPUs
                quantize = "gptq"

    if config.transpose:
        weight = weights.get_sharded(f"{prefix}.weight", dim=0).T
    else:
        weight = weights.get_multi_weights_row(prefix, quantize=quantize)

    if bias and weights.process_group.rank() == 0:
        # Rank is only on the first rank process
        bias = weights.get_tensor(f"{prefix}.bias")
    else:
        bias = None
    
    if quantize == "gptq-cuda" and not act_order:
        weight[3] = None  # remove g_idx to indicate to exllama that act-order is not used
    
    return TensorParallelRowLinear(
        get_linear(weight, bias, quantize, device=weights.device), process_group=weights.process_group
    )


class FlashMQAttention(torch.nn.Module):
    def __init__(self, prefix, config, weights):
        super().__init__()
        num_heads = config.num_attention_heads
        hidden_size = config.hidden_size

        self.num_heads = num_heads
        self.hidden_size = hidden_size
        self.head_size = hidden_size // num_heads

        assert self.num_heads % weights.process_group.size() == 0
        self.num_heads = self.num_heads // weights.process_group.size()

        self.softmax_scale = self.head_size ** (-0.5)

        self.c_attn = load_multi_mqa(
            config,
            prefix=prefix,
            weights=weights,
            bias=True,
            head_size=self.head_size,
            hidden_size=hidden_size,
            num_heads=self.num_heads,
        )
        self.c_proj = load_row(
            config, prefix=f"{prefix}.c_proj", weights=weights, bias=True
        )
        self.kv_head_mapping = torch.zeros(
            self.num_heads, dtype=torch.int32, device=weights.device
        )

    def forward(
        self,
        hidden_states,
        cu_seqlen_prefill,
        kv_cache,
        block_tables,
        slots,
        input_lengths,
        max_s,
    ):
        qkv = self.c_attn(hidden_states)

        # Split query from key_value
        query, key_value = qkv.split(
            [self.head_size * self.num_heads, 2 * self.head_size], dim=1
        )

        # Prepare query and key_value for indexing
        query = query.view(-1, self.num_heads, self.head_size)
        key_value = key_value.view(-1, 2, 1, self.head_size)

        vllm_cache_ops.reshape_and_cache(
            key_value[:, 0], key_value[:, 1], kv_cache[0], kv_cache[1], slots
        )

        # output
        attn_output = torch.empty_like(query)

        # Prefill
        if cu_seqlen_prefill is not None:
            # Expand from 1 to num_heads
            key_value = key_value.expand(-1, 2, self.num_heads, self.head_size)

            # flash attention
            flash_attn_cuda.fwd(
                query,
                torch.select(key_value, dim=1, index=0),
                torch.select(key_value, dim=1, index=1),
                attn_output,
                cu_seqlen_prefill,
                cu_seqlen_prefill,
                max_s,
                max_s,
                0.0,
                self.softmax_scale,
                False,
                True,
                False,
                0,
                None,
            )
        # Decode
        else:
            # kv_cache[1] => [num_blocks, 1, head_size, block_size]
            block_size = kv_cache[1].shape[3]
            vllm_attention_ops.single_query_cached_kv_attention(
                attn_output,
                query,
                kv_cache[0],
                kv_cache[1],
                self.kv_head_mapping,
                self.softmax_scale,
                block_tables,
                input_lengths,
                block_size,
                max_s,
            )

        return self.c_proj(attn_output.view(-1, self.num_heads * self.head_size))


class MLP(nn.Module):
    def __init__(self, prefix, config, weights):
        super().__init__()
        act = config.activation_function
        self.act = (
            ACT2FN[act]
            if "gelu" not in act
            else lambda x: torch.nn.functional.gelu(
                x,
                approximate="tanh"
                if act in ["gelu_fast", "gelu_pytorch_tanh"]
                else "none",
            )
        )

        self.c_fc = load_col(
            config, prefix=f"{prefix}.c_fc", weights=weights, bias=True
        )
        self.c_proj = load_row(
            config, prefix=f"{prefix}.c_proj", weights=weights, bias=True
        )

    def forward(self, hidden_states):
        hidden_states = self.c_fc(hidden_states)
        hidden_states = self.act(hidden_states)
        hidden_states = self.c_proj(hidden_states)
        return hidden_states


class Block(nn.Module):
    def __init__(self, layer_id, config, weights):
        super().__init__()
        prefix = f"transformer.h.{layer_id}"
        self.ln_1 = FastLayerNorm.load(
            prefix=f"{prefix}.ln_1", weights=weights, eps=config.layer_norm_epsilon
        )
        self.ln_2 = FastLayerNorm.load(
            prefix=f"{prefix}.ln_2", weights=weights, eps=config.layer_norm_epsilon
        )
        self.attn = FlashMQAttention(
            prefix=f"{prefix}.attn",
            config=config,
            weights=weights,
        )
        self.mlp = MLP(
            prefix=f"{prefix}.mlp",
            config=config,
            weights=weights,
        )

    def forward(
        self,
        hidden_states,
        residual,
        cu_seqlen_prefill,
        kv_cache,
        block_tables,
        slots,
        input_lengths,
        max_s,
    ):
        hidden_states, residual = self.ln_1(hidden_states, residual)

        hidden_states = self.attn(
            hidden_states,
            cu_seqlen_prefill,
            kv_cache,
            block_tables,
            slots,
            input_lengths,
            max_s,
        )

        hidden_states, residual = self.ln_2(hidden_states, residual)

        mlp_output = self.mlp(hidden_states)

        return mlp_output, residual


class FlashSantacoderModel(nn.Module):
    def __init__(self, config, weights):
        super().__init__()
        self.config = config

        self.process_group = weights.process_group
        self.wte = TensorParallelEmbedding(
            prefix="transformer.wte",
            weights=weights,
            reduce=False,
        )
        self.wpe = TensorParallelEmbedding(
            prefix="transformer.wpe",
            weights=weights,
            reduce=False,
        )

        self.h = nn.ModuleList(
            [
                Block(
                    layer_id,
                    config,
                    weights,
                )
                for layer_id in range(config.num_hidden_layers)
            ]
        )
        self.ln_f = FastLayerNorm.load(
            prefix="transformer.ln_f", weights=weights, eps=config.layer_norm_epsilon
        )

        self.head_size = self.h[0].attn.head_size
        self.num_heads = self.h[0].attn.num_heads

    def forward(
        self,
        input_ids: torch.Tensor,
        position_ids: torch.Tensor,
        cu_seqlen_prefill: Optional[torch.Tensor],
        kv_cache: List[Tuple[torch.Tensor, torch.Tensor]],
        block_tables: torch.Tensor,
        slots: torch.Tensor,
        input_lengths: torch.Tensor,
        max_s: int,
    ) -> torch.Tensor:
        hidden_states = self.wte(input_ids) + self.wpe(position_ids)

        if self.process_group.size() > 1:
            torch.distributed.all_reduce(hidden_states, group=self.process_group)

        residual = None
        for i, layer in enumerate(self.h):
            hidden_states, residual = layer(
                hidden_states,
                residual,
                cu_seqlen_prefill,
                kv_cache[i],
                block_tables,
                slots,
                input_lengths,
                max_s,
            )

        hidden_states, _ = self.ln_f(hidden_states, residual)

        return hidden_states


class FlashSantacoderForCausalLM(nn.Module):
    def __init__(self, config, weights):
        super().__init__()
        self.transformer = FlashSantacoderModel(config, weights)
        self.lm_head = TensorParallelHead.load(
            config, prefix="transformer.wte", weights=weights
        )

        # Buffers need to be persistent to avoid any bug.
        self.buffers = {}
        if config.quantize == "gptq-cuda":
            max_dq_buffer_size = 0
            for name, submodule in self.named_modules():
                if isinstance(submodule, (TensorParallelColumnLinear, TensorParallelRowLinear)) and isinstance(submodule.linear, Ex4bitLinear):
                    max_dq_buffer_size = max(max_dq_buffer_size, submodule.linear.qweight.numel() * 8)
            
            intermediate_size = config.n_inner
            max_seq_len = 2048  # TODO: we should be able to set it
            
            self.buffers["temp_state"] = torch.zeros((max_seq_len, intermediate_size), dtype=torch.float16, device=weights.device)
            self.buffers["temp_dq"] = torch.zeros((1, max_dq_buffer_size), dtype=torch.float16, device=weights.device)

            prepare_buffers(weights.device, self.buffers["temp_state"], self.buffers["temp_dq"])

            # TODO: ability to set them
            matmul_recons_thd = 8
            matmul_fused_remap = False
            matmul_no_half2 = False
            set_tuning_params(matmul_recons_thd, matmul_fused_remap, matmul_no_half2)

            torch.cuda.empty_cache()
            
    def forward(
        self,
        input_ids: torch.Tensor,
        position_ids: torch.Tensor,
        cu_seqlen_prefill: Optional[torch.Tensor],
        kv_cache: List[Tuple[torch.Tensor, torch.Tensor]],
        block_tables: torch.Tensor,
        slots: torch.Tensor,
        input_lengths: torch.Tensor,
        max_s: int,
        lm_head_indices: Optional[torch.Tensor] = None,
    ) -> torch.Tensor:
        hidden_states = self.transformer(
            input_ids,
            position_ids,
            cu_seqlen_prefill,
            kv_cache,
            block_tables,
            slots,
            input_lengths,
            max_s,
        )
        if lm_head_indices is not None:
            hidden_states = hidden_states[lm_head_indices]
        logits = self.lm_head(hidden_states)
        return logits<|MERGE_RESOLUTION|>--- conflicted
+++ resolved
@@ -7,14 +7,11 @@
 
 # Flash attention imports
 import flash_attn_cuda
-<<<<<<< HEAD
-=======
 
 # vllm imports
 import vllm_cache_ops
 import vllm_attention_ops
 
->>>>>>> 31e2253a
 from text_generation_server.utils.layers import (
     TensorParallelRowLinear,
     TensorParallelColumnLinear,
@@ -104,6 +101,7 @@
 def _load_multi_mqa(
     config, prefix: str, weights, bias: bool, head_size, num_heads, hidden_size
 ):
+
     if any("c_attn" in k for k in weights.routing.keys()):
         slice_ = weights._get_slice(f"{prefix}.c_attn.weight")
         shape = slice_.get_shape()
@@ -284,6 +282,8 @@
             # Expand from 1 to num_heads
             key_value = key_value.expand(-1, 2, self.num_heads, self.head_size)
 
+            # output
+            attn_output = torch.empty_like(query)
             # flash attention
             flash_attn_cuda.fwd(
                 query,
