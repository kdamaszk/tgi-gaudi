--- conflicted
+++ resolved
@@ -730,21 +730,14 @@
             "return_dict": True,
         }
 
-<<<<<<< HEAD
-        if model.config.model_type in ["llama", "mistral", "starcoder2", "qwen2"]:
-            
-            if model.config.model_type in ["llama", "mistral", "qwen2"]:
+
+        if model.config.model_type in ["llama", "mistral", "starcoder2", "qwen2", "falcon", "gemma"]:
+
+            if model.config.model_type not in ["falcon"]:
                 self.kwargs["attn_softmax_bf16"] = True
+
+            if model.config.model_type not in ["gemma"]:
                 self.kwargs["trim_logits"] = True
-=======
-        if model.config.model_type in ["llama", "mistral", "starcoder2", "qwen2", "falcon", "gemma"]:
-
-            if model.config.model_type not in ["falcon"]:
-                kwargs["attn_softmax_bf16"] = True
-
-            if model.config.model_type not in ["gemma"]:
-                kwargs["trim_logits"] = True
->>>>>>> c5e38810
 
             if os.getenv("USE_FLASH_ATTENTION", "false").lower() == "true":
                 self.kwargs["use_flash_attention"] = True
@@ -892,12 +885,8 @@
             kwargs["bypass_hpu_graphs"] = bypass_hpu_graph
 
         kwargs.update(self.kwargs)
-<<<<<<< HEAD
-
-        if past_key_values is not None:
-=======
+
         if past_key_values is not None and self.model.config.model_type not in ["gpt_bigcode"]:
->>>>>>> c5e38810
             return self.model.forward(**kwargs)
         else:
             outputs = self.model.forward(**kwargs)
