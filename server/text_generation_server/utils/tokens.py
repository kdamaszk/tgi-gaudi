<<<<<<< HEAD
=======
# Copyright (C) 2024 Habana Labs, Ltd. an Intel Company.

import os
>>>>>>> c5e38810
import re
from typing import List, Optional, Tuple, Set, Union

import torch
from text_generation_server.pb import generate_pb2
from text_generation_server.pb.generate_pb2 import FinishReason, GrammarType
from text_generation_server.utils.logits_process import (
    FrequencyPenaltyLogitsProcessor,
    GrammarLogitProcessor,
    HeterogeneousProcessorWrapper,
    HeterogeneousRepetitionPenaltyLogitsProcessor,
    HeterogeneousFrequencyPenaltyLogitsProcessor,
    HeterogeneousTemperatureLogitsWarper,
    HeterogeneousTopKLogitsWarper,
    HeterogeneousTopPLogitsWarper,
    HeterogeneousTypicalLogitsWarper,
    HeterogeneousGrammarLogitProcessor,
    static_warper,
)
from text_generation_server.utils.watermark import WatermarkLogitsProcessor
from transformers import PreTrainedTokenizerBase, RepetitionPenaltyLogitsProcessor


class NextTokenChooser:
    def __init__(
        self,
        watermark: bool = False,
        temperature: float = 1.0,
        repetition_penalty: float = 1.0,
        frequency_penalty: float = 0.0,
        top_k: Optional[int] = None,
        top_p: Optional[float] = None,
        typical_p: Optional[float] = None,
        do_sample: bool = False,
        seed: int = 0,
        device: str = "cpu",
        tokenizer: Optional[PreTrainedTokenizerBase] = None,
        grammar: str = "",
        grammar_type: GrammarType = GrammarType.GRAMMAR_TYPE_NONE,
        fsm_grammar_state: int = 0,
    ):
        self.watermark_processor = (
            WatermarkLogitsProcessor(device=device) if watermark else None
        )
        self.repetition_processor = (
            RepetitionPenaltyLogitsProcessor(penalty=repetition_penalty)
            if repetition_penalty and repetition_penalty != 1.0
            else None
        )
        self.frequency_processor = (
            FrequencyPenaltyLogitsProcessor(penalty=frequency_penalty)
            if frequency_penalty and frequency_penalty != 0.0
            else None
        )
        self.grammar_processor = (
            GrammarLogitProcessor(tokenizer, device, grammar, grammar_type)
            if grammar != ""
            else None
        )
        self.tokenizer = tokenizer

        has_warpers = (
            (temperature is not None and temperature != 1.0)
            or (top_k is not None and top_k != 0)
            or (top_p is not None and top_p < 1.0)
            or (typical_p is not None and typical_p < 1.0)
        )
        if has_warpers:
            self.static_warper = static_warper(
                temperature=temperature, top_k=top_k, top_p=top_p, typical_p=typical_p
            )
        else:
            self.static_warper = None

        sampling = do_sample or has_warpers

        self.choice = Sampling(seed, device) if sampling else Greedy()
        self.fsm_grammar_state = fsm_grammar_state
        self.grammar = grammar

    def __call__(self, input_ids, scores):
        if self.watermark_processor is not None:
            scores = self.watermark_processor(input_ids, scores)
        if self.repetition_processor is not None:
            scores = self.repetition_processor(input_ids, scores)
        if self.frequency_processor is not None:
            scores = self.frequency_processor(input_ids, scores)
        if self.grammar_processor is not None:
            scores = self.grammar_processor(scores, self.fsm_grammar_state)

        if self.static_warper is None:
            next_logprob = torch.log_softmax(scores, -1)
        else:
            scores, next_logprob = self.static_warper(scores)

        next_id = self.choice(scores[-1]).view(1, 1)

        return next_id, next_logprob

    def advance_grammar(self, next_id: int):
        if self.grammar_processor is not None:
            self.fsm_grammar_state = self.grammar_processor.advance(
                next_id, self.fsm_grammar_state
            )
        return self

    @classmethod
    def from_pb(
        cls,
        pb: generate_pb2.NextTokenChooserParameters,
        device: torch.device,
        tokenizer: PreTrainedTokenizerBase,
    ) -> "NextTokenChooser":
        return NextTokenChooser(
            watermark=pb.watermark,
            temperature=pb.temperature,
            repetition_penalty=pb.repetition_penalty,
            frequency_penalty=pb.frequency_penalty,
            top_k=pb.top_k,
            top_p=pb.top_p,
            typical_p=pb.typical_p,
            do_sample=pb.do_sample,
            seed=pb.seed,
            device=device,
            tokenizer=tokenizer,
            grammar=pb.grammar,
            grammar_type=pb.grammar_type,
        )


class StopSequenceCriteria:
    def __init__(self, stop_sequence: str):
        stop_sequence = re.escape(stop_sequence)
        self.regex = re.compile(f"{stop_sequence}$")

    def __call__(self, output: str) -> bool:
        if self.regex.findall(output):
            return True
        return False


class StoppingCriteria:
    def __init__(
        self,
        eos_token_ids: Optional[Union[Set[int], int]],
        stop_sequence_criterias: List[StopSequenceCriteria],
        max_new_tokens: int = 20,
        ignore_eos_token: bool = False,
    ):
        if eos_token_ids is None:
            eos_token_ids = set()
        elif isinstance(eos_token_ids, int):
            eos_token_ids = set([eos_token_ids])
        elif isinstance(eos_token_ids, set):
            eos_token_ids = eos_token_ids
        else:
            raise RuntimeError(
                f"eos_token_ids is of invalid type {type(eos_token_ids)}, expected int, None or set[int]"
            )
        self.eos_token_ids = eos_token_ids
        self.stop_sequence_criterias = stop_sequence_criterias
        self.max_new_tokens = max_new_tokens
        self.current_tokens = 0
        self.current_output = ""

        if os.getenv("TEXT_GENERATION_SERVER_IGNORE_EOS_TOKEN", "false") == "true":
            self.ignore_eos_token = True
        else:
            self.ignore_eos_token = ignore_eos_token

    def __call__(self, last_token: int, last_output: str) -> Tuple[bool, Optional[str]]:
        self.current_tokens += 1
        if self.current_tokens >= self.max_new_tokens:
            return True, FinishReason.FINISH_REASON_LENGTH

        if isinstance(last_token, torch.Tensor):
            last_token = last_token.item()

        if not self.ignore_eos_token and last_token in self.eos_token_ids:
            return True, FinishReason.FINISH_REASON_EOS_TOKEN

        if self.stop_sequence_criterias:
            self.current_output += last_output
            # There is no need to keep an output that is too long
            if len(self.current_output) > 300:
                # Slice to -200 to avoid doing it all the time
                self.current_output = self.current_output[-200:]
            for stop_sequence_criteria in self.stop_sequence_criterias:
                if stop_sequence_criteria(self.current_output):
                    return True, FinishReason.FINISH_REASON_STOP_SEQUENCE

        return False, None

    @classmethod
    def from_pb(
        cls,
        pb: generate_pb2.StoppingCriteriaParameters,
        tokenizer: PreTrainedTokenizerBase,
    ) -> "StoppingCriteria":
        stop_sequence_criterias = [
            StopSequenceCriteria(sequence) for sequence in pb.stop_sequences
        ]
        # TODO Hack because eos_token_id cannot be what we want.
        eos_token_id = getattr(tokenizer, "_eos_token_ids", tokenizer.eos_token_id)
        return StoppingCriteria(
            eos_token_id,
            stop_sequence_criterias,
            pb.max_new_tokens,
            pb.ignore_eos_token,
        )


def create_n_gram_speculation(
    input_ids: torch.Tensor,
    next_ids: torch.Tensor,
    accepted_ids: torch.Tensor,
    speculate: int,
    verbose: bool,
):
    # Very trivial approach, find first match in the string.
    # This is much less refined than actual n-gram but seems to work
    # relatively OK in grounded mode and is by far much faster with
    # much less worst case complexity as everything happens on device.
    B = accepted_ids.shape[0]
    device = input_ids.device
    seeds = next_ids[accepted_ids.cumsum(dim=-1) - 1]
    indices = (input_ids == seeds.unsqueeze(-1)).max(dim=1).indices + 1
    all_indices = indices.unsqueeze(-1).expand(B, speculate) + torch.arange(
        speculate, device=device
    )
    all_indices = torch.clamp(all_indices, max=input_ids.shape[1] - 1)

    speculative_ids = input_ids.gather(dim=-1, index=all_indices)
    return speculative_ids


class HeterogeneousNextTokenChooser:
    def __init__(
        self,
        dtype: torch.dtype,
        device: torch.device,
        watermark: List[bool],
        temperature: List[float],
        repetition_penalty: List[float],
        frequency_penalty: List[float],
        top_k: List[int],
        top_p: List[float],
        typical_p: List[float],
        do_sample: List[bool],
        seeds: List[int],
        tokenizer: PreTrainedTokenizerBase,
        grammars: List[str],
        grammar_types: List[int],
        fsm_grammar_states:List[int],
        quantization_enabled: bool,
    ):
        warpers = []

        # TODO: enable watermark with FP8 quantization
        self.watermark_processor = (
            HeterogeneousProcessorWrapper(
                {
                    i: WatermarkLogitsProcessor(device=device)
                    for i, do_watermark in enumerate(watermark)
                    if do_watermark
                }
            )
            if any(watermark) and not quantization_enabled
            else None
        )

        self.repetition_processor = (
            HeterogeneousRepetitionPenaltyLogitsProcessor(
                repetition_penalty, dtype, device
            )
            if any([x != 1.0 for x in repetition_penalty])
            else None
        )

        self.frequency_processor = (
            HeterogeneousFrequencyPenaltyLogitsProcessor(
                frequency_penalty, dtype, device
            )
            if any([x != 0.0 for x in frequency_penalty])
            else None
        )

        self.grammar_processor = (
            HeterogeneousGrammarLogitProcessor(
                tokenizer, device, grammars, grammar_types
            )
            if any([grammar != "" for grammar in grammars])
            else None
        )

        if any(x != 1.0 for x in temperature):
            do_sample = [
                sample or x != 1.0 for x, sample in zip(temperature, do_sample)
            ]
            warpers.append(
                HeterogeneousTemperatureLogitsWarper(temperature, dtype, device)
            )

        if any(x != 0 for x in top_k):
            do_sample = [sample or x != 0 for x, sample in zip(top_k, do_sample)]
            warpers.append(HeterogeneousTopKLogitsWarper(top_k, device))

        if any(x < 1.0 for x in top_p):
            do_sample = [sample or x < 1.0 for x, sample in zip(top_p, do_sample)]
            warpers.append(HeterogeneousTopPLogitsWarper(top_p, dtype, device))

        if any(x < 1.0 for x in typical_p):
            do_sample = [sample or x < 1.0 for x, sample in zip(typical_p, do_sample)]
            warpers.append(HeterogeneousTypicalLogitsWarper(typical_p, dtype, device))

        self.warpers = warpers

        if any(do_sample):
            self.choice = HeterogeneousSampling(do_sample, seeds, device)
        else:
            self.choice = Greedy()

        self.seeds = seeds
        self.do_sample = do_sample
        self.dtype = dtype
        self.device = device
        self.tokenizer = tokenizer
        self.fsm_grammar_states = fsm_grammar_states
        self.grammars = grammars
        self.grammar_types = grammar_types

    def __call__(
        self,
        input_ids: torch.Tensor,
        scores: torch.Tensor,
        speculate: int,
        speculated_ids: Optional[torch.Tensor] = None,
        speculative_scores: Optional[torch.Tensor] = None,
        verbose=False,
    ):
        if speculated_ids is not None:
            B = scores.shape[0] // (speculated_ids.shape[1] + 1)
            S = speculated_ids.shape[1] + 1
            scores = scores.view(B, S, -1)
        else:
            B = scores.shape[0]
            S = 1
            scores = scores.view(B, S, -1)

        next_ids = torch.zeros((B, S), device=scores.device, dtype=torch.long)

        for j in range(S):
            _scores = scores[:, j]
            if self.watermark_processor is not None:
                _scores = self.watermark_processor(input_ids, _scores)
            if self.repetition_processor is not None:
                _scores = self.repetition_processor(input_ids, _scores)
            if self.frequency_processor is not None:
                _scores = self.frequency_processor(input_ids, _scores)
            if self.grammar_processor is not None:
                _scores = self.grammar_processor(_scores, self.fsm_grammar_states)
            for warper in self.warpers:
                _scores = warper(input_ids, _scores)
            _next_ids = self.choice(_scores)
            scores[:, j] = _scores
            next_ids[:, j] = _next_ids
        next_ids = next_ids.view(B * S)
        allscores = scores.view(B * S, -1)
        alllogprobs = torch.log_softmax(allscores, -1)

        if speculated_ids is not None:
            accepted_ids = []
            B = next_ids.shape[0] // (speculated_ids.shape[1] + 1)
            S = speculated_ids.shape[1] + 1
            indices = []
            for i in range(B):
                _next_ids = next_ids[i * S : (i + 1) * S]
                _speculated_ids = speculated_ids[i]
                validate_speculative = _next_ids[:-1] == _speculated_ids
                index = i * S
                accepted = 1
                # First is always valid
                indices.append(index)
                for valid in validate_speculative.tolist():
                    if valid:
                        index += 1
                        accepted += 1
                        indices.append(index)
                    else:
                        break
                accepted_ids.append(accepted)

            accepted_ids = torch.tensor(
                accepted_ids, device=input_ids.device, dtype=input_ids.dtype
            )
            next_ids = next_ids[indices]
            logprobs = alllogprobs[indices]
            indices = torch.arange(B, device=input_ids.device) * S
            if speculative_scores is not None:
                speculative_scores = speculative_scores[indices + accepted_ids - 1]
        else:
            accepted_ids = torch.ones_like(next_ids)
            logprobs = alllogprobs

        next_logprobs = torch.gather(logprobs, 1, next_ids.view(-1, 1)).view(-1)

        if speculate > 0:
            if speculative_scores is not None:
                # Medusa provided some scores
                speculative_ids = Greedy()(speculative_scores)
            else:
                # n-gram
                speculative_ids = create_n_gram_speculation(
                    input_ids, next_ids, accepted_ids, speculate, verbose
                )
        else:
            speculative_ids = None

        return next_ids, next_logprobs, alllogprobs, accepted_ids, speculative_ids

    def advance_grammar(self, next_ids: List[int]):
        if self.grammar_processor is not None:
            other_new_states = self.grammar_processor.advance_batch(
                next_ids, self.fsm_grammar_states
            )
            self.fsm_grammar_states = other_new_states
        return self

    def advance_grammar_single(self, grammar_state_index: int, next_id: int):
        if self.grammar_processor is not None:
            self.fsm_grammar_states[grammar_state_index] = (
                self.grammar_processor.advance_at_index(
                    next_id,
                    self.fsm_grammar_states[grammar_state_index],
                    grammar_state_index,
                )
            )
        return self

    def advance_grammar_single_with_past_state(
        self, grammar_state_index: int, next_id: torch.Tensor, past_state: int
    ):
        if self.grammar_processor is not None:
            next_id = next_id.item()
            self.fsm_grammar_states[grammar_state_index] = (
                self.grammar_processor.advance_at_index(
                    next_id, past_state, grammar_state_index,
                )
            )
        return self

    def filter(self, indices):
        if self.watermark_processor is not None:
            self.watermark_processor = self.watermark_processor.filter(indices)

        if self.repetition_processor is not None:
            self.repetition_processor = self.repetition_processor.filter(indices)

        if self.frequency_processor is not None:
            self.frequency_processor = self.frequency_processor.filter(indices)

        if self.grammar_processor is not None:
            self.grammar_processor = self.grammar_processor.filter(indices)

        filtered_warpers = []
        for warper in self.warpers:
            filtered_warper = warper.filter(indices)
            if filtered_warper is not None:
                filtered_warpers.append(filtered_warper)
        self.warpers = filtered_warpers

        self.seeds = [self.seeds[i] for i in indices]
        self.do_sample = [self.do_sample[i] for i in indices]

        new_grammars = []
        new_fsm_grammar_states = []
        new_grammar_types = []
        for i in indices:
            new_grammars.append(self.grammars[i])
            new_fsm_grammar_states.append(self.fsm_grammar_states[i])
            new_grammar_types.append(self.grammar_types[i])

        self.grammars = new_grammars
        self.fsm_grammar_states = new_fsm_grammar_states
        self.grammar_types = new_grammar_types

        if any(self.do_sample):
            self.choice.filter(indices)
        else:
            self.choice = Greedy()

        return self

    @classmethod
    def from_pb(
        cls,
        pb: List[generate_pb2.NextTokenChooserParameters],
        dtype: torch.dtype,
        device: torch.device,
        tokenizer: PreTrainedTokenizerBase,
        fsm_grammar_states: Optional[List[int]] = None,
        quantization_enabled: bool = False,
    ) -> "HeterogeneousNextTokenChooser":
        return HeterogeneousNextTokenChooser(
            watermark=[pb_.watermark for pb_ in pb],
            temperature=[pb_.temperature for pb_ in pb],
            repetition_penalty=[pb_.repetition_penalty for pb_ in pb],
            frequency_penalty=[pb_.frequency_penalty for pb_ in pb],
            top_k=[pb_.top_k for pb_ in pb],
            top_p=[pb_.top_p for pb_ in pb],
            typical_p=[pb_.typical_p for pb_ in pb],
            do_sample=[pb_.do_sample for pb_ in pb],
            seeds=[pb_.seed for pb_ in pb],
            device=device,
            dtype=dtype,
            tokenizer=tokenizer,
            grammars=[pb_.grammar for pb_ in pb],
            grammar_types=[pb_.grammar_type for pb_ in pb],
            fsm_grammar_states=(
                fsm_grammar_states if fsm_grammar_states else [0] * len(pb)
            ),
            quantization_enabled=quantization_enabled,
        )


def pad_next_token_chooser_parameters(
    parameters: List[generate_pb2.NextTokenChooserParameters],
    expected_size: int,
) -> List[generate_pb2.NextTokenChooserParameters]:
    # disable all logits processors to minimize padding overhead
    empty_parameters = generate_pb2.NextTokenChooserParameters(
        temperature=1.0,
        top_k=0,
        top_p=1.0,
        typical_p=1.0,
        do_sample=False,
        seed=0,
        repetition_penalty=1.0,
        frequency_penalty=0.0,
        watermark=False,
        grammar="",
        grammar_type=0,
    )
    parameters.extend(
        [empty_parameters] * (expected_size - len(parameters))
    )
    return parameters


class Sampling:
    def __init__(self, seed: int, device: str = "cpu"):
        self.generator = torch.Generator("cpu")
        self.generator.manual_seed(seed)
        self.seed = seed

    def __call__(self, logits):
        probs = torch.nn.functional.softmax(logits, -1)
        # Avoid GPU<->CPU sync done by torch multinomial
        # See: https://github.com/pytorch/pytorch/blob/925a3788ec5c06db62ca732a0e9425a26a00916f/aten/src/ATen/native/Distributions.cpp#L631-L637
        q = torch.empty_like(probs).exponential_(1, generator=self.generator)
        return probs.div_(q).argmax()


class Greedy:
    def __call__(self, logits):
        return logits.argmax(dim=-1)


class HeterogeneousSampling:
    r"""
    Mixed greedy and probabilistic sampling. Compute both and pick the right one for each sample.
    """

    def __init__(self, do_sample: List[bool], seeds: List[int], device: torch.device):
        self.seeds = seeds

        self.greedy_indices = []
        self.sampling_mapping = {}
        for i, (sample, seed) in enumerate(zip(do_sample, seeds)):
            if sample:
                self.sampling_mapping[i] = Sampling(seed, device)
            else:
                self.greedy_indices.append(i)

        self.greedy = Greedy()

    def __call__(self, logits):
        out = torch.zeros(logits.shape[0], dtype=torch.int64, device=logits.device)
        if self.greedy_indices:
            # Computing for all indices is faster than slicing
            torch.argmax(logits, -1, out=out)

        for i, sampling in self.sampling_mapping.items():
            out[i] = sampling(logits[i])
        return out

    def filter(self, indices):
        new_greedy_indices = []
        new_sampling_mapping = {}
        for i, idx in enumerate(indices):
            if idx in self.sampling_mapping:
                new_sampling_mapping[i] = self.sampling_mapping[idx]
            else:
                new_greedy_indices.append(i)

        self.greedy_indices = new_greedy_indices
        self.sampling_mapping = new_sampling_mapping
        return self


def batch_top_tokens(
    top_n_tokens: List[int],
    top_n_tokens_tensor: torch.Tensor,
    logprobs: torch.Tensor,
    accepted_ids: torch.Tensor,
) -> Tuple[List[List[List[int]]], List[List[List[float]]]]:
    """Find the top n most likely tokens for a batch of generations.

    When multiple tokens have equal probabilities and they don't all fit, the
    remaining tokens are also returned.
    """
    max_top_n = max(top_n_tokens)
    # Early exit when top_n_tokens is not used
    if max_top_n == 0:
        return [[[]]] * len(top_n_tokens), [[[]]] * len(top_n_tokens)

    batch_size = accepted_ids.shape[0]
    speculate_size = logprobs.shape[0] // batch_size
    top_n_tokens_tensor = top_n_tokens_tensor.repeat_interleave(speculate_size)
    # Ensure top_n doesn't exceed vocab size
    top_n_tokens = [
        min(tok, logprobs.size(-1))
        for tok in top_n_tokens
        for _ in range(speculate_size)
    ]

    # Parallel kthvalue adapted from https://discuss.pytorch.org/t/how-to-efficiently-get-the-k-th-largest-values-in-parallel/160529/2
    # Sorted topk is faster than torch.sort() since we only need a small subset
    sorted_top_k = torch.topk(logprobs, k=max_top_n, dim=-1, sorted=True).values

    nth_highest = torch.gather(
        sorted_top_k, 1, (top_n_tokens_tensor - 1).clip(min=0).unsqueeze(1)
    )
    nth_highest[nth_highest == -float("inf")] = torch.finfo(logprobs.dtype).min

    # Find the new "fuzzy" top n values
    top_n_indices = (logprobs >= nth_highest).nonzero()
    _, top_n_ishes = torch.unique_consecutive(top_n_indices[:, 0], return_counts=True)

    k = 1 if top_n_ishes.numel() == 0 else top_n_ishes.max()
    # Take a new topk for these new max n values
    top_k = torch.topk(logprobs, k=k, dim=1, sorted=True)

    top_n_ishes = top_n_ishes.tolist()
    top_indices = top_k.indices.tolist()
    top_values = top_k.values.tolist()

    batch_top_token_ids = []
    batch_top_token_logprobs = []
    accepted_ids_list = accepted_ids.tolist()
    for i, n_accepted_ids in enumerate(accepted_ids_list):
        start = speculate_size * i
        stop = speculate_size * (i + 1)
        _top_indices = top_indices[start:stop]
        _top_values = top_values[start:stop]
        _top_n_ishes = top_n_ishes[start:stop]
        _top_n_tokens = top_n_tokens[start:stop]

        _top_indices = _top_indices[:n_accepted_ids]
        _top_values = _top_values[:n_accepted_ids]
        _top_n_ishes = _top_n_ishes[:n_accepted_ids]
        _top_n_tokens = _top_n_tokens[:n_accepted_ids]

        row_top_token_ids = []
        row_top_token_logprobs = []

        for idxs, vals, n, req_n in zip(
            _top_indices, _top_values, _top_n_ishes, _top_n_tokens
        ):
            indices = idxs[:n] if req_n > 0 else []
            values = vals[:n] if req_n > 0 else []

            row_top_token_ids.append(indices)
            row_top_token_logprobs.append(values)

        batch_top_token_ids.append(row_top_token_ids)
        batch_top_token_logprobs.append(row_top_token_logprobs)

    return batch_top_token_ids, batch_top_token_logprobs


def make_tokenizer_optional(tokenizer):
    class _(type(tokenizer)):
        def __call__(
            self,
            text,
            return_tensors,
            padding,
            return_token_type_ids,
            truncation,
            max_length
        ):
            assert return_tensors == "pt", "inccorrect input arguments when calling TransparentTokenizer"
            assert padding == "max_length" or padding == "longest", "inccorrect input arguments when calling TransparentTokenizer"
            assert return_token_type_ids == False, "inccorrect input arguments when calling TransparentTokenizer"
            assert truncation == True, "inccorrect input arguments when calling TransparentTokenizer"

            def str_token_to_int(i):
                if i == '?':
                    return tokenizer.pad_token_id
                else:
                    return int(i)
            all_tokens = [[str_token_to_int(i.strip()) for i in inner_text.split(',')]
                          for inner_text in text]
            if padding == "longest":
                max_length = max(len(tokens) for tokens in all_tokens)
            return {"input_ids": torch.tensor([[tokenizer.pad_token_id] * (max_length - len(tokens)) + tokens for tokens in all_tokens]),
                    "attention_mask": torch.tensor([[0] * (max_length - len(tokens)) + [1] * len(tokens) for tokens in all_tokens])}

        def decode(
            self,
            token_ids,
            skip_special_tokens: bool = False,
            clean_up_tokenization_spaces: bool = None,
            **kwargs,
        ) -> str:
            return ','.join(str(i) for i in to_py_obj(token_ids))

    import os
    if os.getenv("SKIP_TOKENIZER_IN_TGI", "false").lower() == "true":
        tokenizer.__class__ = _
        tokenizer.is_transparent = True


def is_tokenizer_transparent(tokenizer):
    return hasattr(tokenizer, "is_transparent") and tokenizer.is_transparent is True<|MERGE_RESOLUTION|>--- conflicted
+++ resolved
@@ -1,9 +1,6 @@
-<<<<<<< HEAD
-=======
 # Copyright (C) 2024 Habana Labs, Ltd. an Intel Company.
 
 import os
->>>>>>> c5e38810
 import re
 from typing import List, Optional, Tuple, Set, Union
 
