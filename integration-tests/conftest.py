import asyncio
import contextlib
import json
import math
import os
import random
import shutil
import subprocess
import sys
import tempfile
import time
from typing import Dict, List, Optional

import docker
import pytest
from aiohttp import ClientConnectorError, ClientOSError, ServerDisconnectedError
from docker.errors import NotFound
from syrupy.extensions.json import JSONSnapshotExtension
from text_generation import AsyncClient
from text_generation.types import (
    BestOfSequence,
    Message,
    ChatComplete,
    ChatCompletionChunk,
    ChatCompletionComplete,
    Completion,
    Details,
    Grammar,
    InputToken,
    Response,
    Token,
)

DOCKER_IMAGE = os.getenv("DOCKER_IMAGE", None)
<<<<<<< HEAD
HF_TOKEN = os.getenv("HF_TOKEN", None)
=======
HUGGING_FACE_HUB_TOKEN = os.getenv("HF_TOKEN") or os.getenv("HUGGING_FACE_HUB_TOKEN")
>>>>>>> 61309b28
DOCKER_VOLUME = os.getenv("DOCKER_VOLUME", "/data")
DOCKER_DEVICES = os.getenv("DOCKER_DEVICES")


def pytest_addoption(parser):
    parser.addoption(
        "--release", action="store_true", default=False, help="run release tests"
    )


def pytest_configure(config):
    config.addinivalue_line("markers", "release: mark test as a release-only test")


def pytest_collection_modifyitems(config, items):
    if config.getoption("--release"):
        # --release given in cli: do not skip release tests
        return
    skip_release = pytest.mark.skip(reason="need --release option to run")
    for item in items:
        if "release" in item.keywords:
            item.add_marker(skip_release)


class ResponseComparator(JSONSnapshotExtension):
    rtol = 0.2
    ignore_logprob = False

    def serialize(
        self,
        data,
        *,
        include=None,
        exclude=None,
        matcher=None,
    ):
        if (
            isinstance(data, Response)
            or isinstance(data, ChatComplete)
            or isinstance(data, ChatCompletionChunk)
            or isinstance(data, ChatCompletionComplete)
        ):
            data = data.model_dump()

        if isinstance(data, List):
            data = [d.model_dump() for d in data]

        data = self._filter(
            data=data,
            depth=0,
            path=(),
            exclude=exclude,
            include=include,
            matcher=matcher,
        )
        return json.dumps(data, indent=2, ensure_ascii=False, sort_keys=False) + "\n"

    def matches(
        self,
        *,
        serialized_data,
        snapshot_data,
    ) -> bool:
        def convert_data(data):
            data = json.loads(data)
            return _convert_data(data)

        def _convert_data(data):
            if isinstance(data, Dict):
                if "choices" in data:
                    data["choices"] = list(
                        sorted(data["choices"], key=lambda x: x["index"])
                    )
                    choices = data["choices"]
                    if isinstance(choices, List) and len(choices) >= 1:
                        if "delta" in choices[0]:
                            return ChatCompletionChunk(**data)
                        if "text" in choices[0]:
                            return Completion(**data)
                    return ChatComplete(**data)
                else:
                    return Response(**data)
            if isinstance(data, List):
                return [_convert_data(d) for d in data]
            raise NotImplementedError

        def eq_token(token: Token, other: Token) -> bool:
            return (
                token.id == other.id
                and token.text == other.text
                and (
                    self.ignore_logprob
                    or (token.logprob == other.logprob and token.logprob is None)
                    or math.isclose(token.logprob, other.logprob, rel_tol=self.rtol)
                )
                and token.special == other.special
            )

        def eq_prefill_token(prefill_token: InputToken, other: InputToken) -> bool:
            try:
                return (
                    prefill_token.id == other.id
                    and prefill_token.text == other.text
                    and (
                        self.ignore_logprob
                        or math.isclose(
                            prefill_token.logprob,
                            other.logprob,
                            rel_tol=self.rtol,
                        )
                        if prefill_token.logprob is not None
                        else prefill_token.logprob == other.logprob
                    )
                )
            except TypeError:
                return False

        def eq_best_of(details: BestOfSequence, other: BestOfSequence) -> bool:
            return (
                details.finish_reason == other.finish_reason
                and details.generated_tokens == other.generated_tokens
                and details.seed == other.seed
                and len(details.prefill) == len(other.prefill)
                and all(
                    [
                        eq_prefill_token(d, o)
                        for d, o in zip(details.prefill, other.prefill)
                    ]
                )
                and len(details.tokens) == len(other.tokens)
                and all([eq_token(d, o) for d, o in zip(details.tokens, other.tokens)])
            )

        def eq_details(details: Details, other: Details) -> bool:
            return (
                details.finish_reason == other.finish_reason
                and details.generated_tokens == other.generated_tokens
                and details.seed == other.seed
                and len(details.prefill) == len(other.prefill)
                and all(
                    [
                        eq_prefill_token(d, o)
                        for d, o in zip(details.prefill, other.prefill)
                    ]
                )
                and len(details.tokens) == len(other.tokens)
                and all([eq_token(d, o) for d, o in zip(details.tokens, other.tokens)])
                and (
                    len(details.best_of_sequences)
                    if details.best_of_sequences is not None
                    else 0
                )
                == (
                    len(other.best_of_sequences)
                    if other.best_of_sequences is not None
                    else 0
                )
                and (
                    all(
                        [
                            eq_best_of(d, o)
                            for d, o in zip(
                                details.best_of_sequences, other.best_of_sequences
                            )
                        ]
                    )
                    if details.best_of_sequences is not None
                    else details.best_of_sequences == other.best_of_sequences
                )
            )

        def eq_completion(response: Completion, other: Completion) -> bool:
            return response.choices[0].text == other.choices[0].text

        def eq_chat_complete(response: ChatComplete, other: ChatComplete) -> bool:
            return (
                response.choices[0].message.content == other.choices[0].message.content
            )

        def eq_chat_complete_chunk(
            response: ChatCompletionChunk, other: ChatCompletionChunk
        ) -> bool:
            return response.choices[0].delta.content == other.choices[0].delta.content

        def eq_response(response: Response, other: Response) -> bool:
            return response.generated_text == other.generated_text and eq_details(
                response.details, other.details
            )

        serialized_data = convert_data(serialized_data)
        snapshot_data = convert_data(snapshot_data)

        if not isinstance(serialized_data, List):
            serialized_data = [serialized_data]
        if not isinstance(snapshot_data, List):
            snapshot_data = [snapshot_data]

        if isinstance(serialized_data[0], Completion):
            return len(snapshot_data) == len(serialized_data) and all(
                [eq_completion(r, o) for r, o in zip(serialized_data, snapshot_data)]
            )

        if isinstance(serialized_data[0], ChatComplete):
            return len(snapshot_data) == len(serialized_data) and all(
                [eq_chat_complete(r, o) for r, o in zip(serialized_data, snapshot_data)]
            )

        if isinstance(serialized_data[0], ChatCompletionChunk):
            return len(snapshot_data) == len(serialized_data) and all(
                [
                    eq_chat_complete_chunk(r, o)
                    for r, o in zip(serialized_data, snapshot_data)
                ]
            )

        return len(snapshot_data) == len(serialized_data) and all(
            [eq_response(r, o) for r, o in zip(serialized_data, snapshot_data)]
        )


class GenerousResponseComparator(ResponseComparator):
    # Needed for GPTQ with exllama which has serious numerical fluctuations.
    rtol = 0.75


class IgnoreLogProbResponseComparator(ResponseComparator):
    ignore_logprob = True


class LauncherHandle:
    def __init__(self, port: int):
        self.client = AsyncClient(f"http://localhost:{port}", timeout=30)

    def _inner_health(self):
        raise NotImplementedError

    async def health(self, timeout: int = 60):
        assert timeout > 0
        for _ in range(timeout):
            if not self._inner_health():
                raise RuntimeError("Launcher crashed")

            try:
                await self.client.generate("test")
                return
            except (ClientConnectorError, ClientOSError, ServerDisconnectedError):
                time.sleep(1)
        raise RuntimeError("Health check failed")


class ContainerLauncherHandle(LauncherHandle):
    def __init__(self, docker_client, container_name, port: int):
        super(ContainerLauncherHandle, self).__init__(port)
        self.docker_client = docker_client
        self.container_name = container_name

    def _inner_health(self) -> bool:
        container = self.docker_client.containers.get(self.container_name)
        return container.status in ["running", "created"]


class ProcessLauncherHandle(LauncherHandle):
    def __init__(self, process, port: int):
        super(ProcessLauncherHandle, self).__init__(port)
        self.process = process

    def _inner_health(self) -> bool:
        return self.process.poll() is None


@pytest.fixture
def response_snapshot(snapshot):
    return snapshot.use_extension(ResponseComparator)


@pytest.fixture
def generous_response_snapshot(snapshot):
    return snapshot.use_extension(GenerousResponseComparator)


@pytest.fixture
def ignore_logprob_response_snapshot(snapshot):
    return snapshot.use_extension(IgnoreLogProbResponseComparator)


@pytest.fixture(scope="module")
def event_loop():
    loop = asyncio.get_event_loop()
    yield loop
    loop.close()


@pytest.fixture(scope="module")
def launcher(event_loop):
    @contextlib.contextmanager
    def local_launcher(
        model_id: str,
        num_shard: Optional[int] = None,
        quantize: Optional[str] = None,
        trust_remote_code: bool = False,
        use_flash_attention: bool = True,
        disable_grammar_support: bool = False,
        dtype: Optional[str] = None,
        revision: Optional[str] = None,
        max_input_length: Optional[int] = None,
        max_batch_prefill_tokens: Optional[int] = None,
        max_total_tokens: Optional[int] = None,
        lora_adapters: Optional[List[str]] = None,
        cuda_graphs: Optional[List[int]] = None,
        attention: Optional[str] = None,
    ):
        port = random.randint(8000, 10_000)
        master_port = random.randint(10_000, 20_000)

        shard_uds_path = (
            f"/tmp/tgi-tests-{model_id.split('/')[-1]}-{num_shard}-{quantize}-server"
        )

        args = [
            "text-generation-launcher",
            "--model-id",
            model_id,
            "--port",
            str(port),
            "--master-port",
            str(master_port),
            "--shard-uds-path",
            shard_uds_path,
        ]

        env = os.environ

        if disable_grammar_support:
            args.append("--disable-grammar-support")
        if num_shard is not None:
            args.extend(["--num-shard", str(num_shard)])
        if quantize is not None:
            args.append("--quantize")
            args.append(quantize)
        if dtype is not None:
            args.append("--dtype")
            args.append(dtype)
        if revision is not None:
            args.append("--revision")
            args.append(revision)
        if trust_remote_code:
            args.append("--trust-remote-code")
        if max_input_length:
            args.append("--max-input-length")
            args.append(str(max_input_length))
        if max_batch_prefill_tokens:
            args.append("--max-batch-prefill-tokens")
            args.append(str(max_batch_prefill_tokens))
        if max_total_tokens:
            args.append("--max-total-tokens")
            args.append(str(max_total_tokens))
        if lora_adapters:
            args.append("--lora-adapters")
            args.append(",".join(lora_adapters))
        if cuda_graphs:
            args.append("--cuda-graphs")
            args.append(",".join(map(str, cuda_graphs)))

        print(" ".join(args), file=sys.stderr)

        env["LOG_LEVEL"] = "info,text_generation_router=debug"

        if not use_flash_attention:
            env["USE_FLASH_ATTENTION"] = "false"
        if attention is not None:
            env["ATTENTION"] = attention

        with tempfile.TemporaryFile("w+") as tmp:
            # We'll output stdout/stderr to a temporary file. Using a pipe
            # cause the process to block until stdout is read.
            with subprocess.Popen(
                args,
                stdout=tmp,
                stderr=subprocess.STDOUT,
                env=env,
            ) as process:
                yield ProcessLauncherHandle(process, port)

                process.terminate()
                process.wait(60)

                tmp.seek(0)
                shutil.copyfileobj(tmp, sys.stderr)

        if not use_flash_attention:
            del env["USE_FLASH_ATTENTION"]

    @contextlib.contextmanager
    def docker_launcher(
        model_id: str,
        num_shard: Optional[int] = None,
        quantize: Optional[str] = None,
        trust_remote_code: bool = False,
        use_flash_attention: bool = True,
        disable_grammar_support: bool = False,
        dtype: Optional[str] = None,
        revision: Optional[str] = None,
        max_input_length: Optional[int] = None,
        max_batch_prefill_tokens: Optional[int] = None,
        max_total_tokens: Optional[int] = None,
        lora_adapters: Optional[List[str]] = None,
        cuda_graphs: Optional[List[int]] = None,
        attention: Optional[str] = None,
    ):
        port = random.randint(8000, 10_000)

        args = ["--model-id", model_id, "--env"]

        if disable_grammar_support:
            args.append("--disable-grammar-support")
        if num_shard is not None:
            args.extend(["--num-shard", str(num_shard)])
        if quantize is not None:
            args.append("--quantize")
            args.append(quantize)
        if dtype is not None:
            args.append("--dtype")
            args.append(dtype)
        if revision is not None:
            args.append("--revision")
            args.append(revision)
        if trust_remote_code:
            args.append("--trust-remote-code")
        if max_input_length:
            args.append("--max-input-length")
            args.append(str(max_input_length))
        if max_batch_prefill_tokens:
            args.append("--max-batch-prefill-tokens")
            args.append(str(max_batch_prefill_tokens))
        if max_total_tokens:
            args.append("--max-total-tokens")
            args.append(str(max_total_tokens))
        if lora_adapters:
            args.append("--lora-adapters")
            args.append(",".join(lora_adapters))
        if cuda_graphs:
            args.append("--cuda-graphs")
            args.append(",".join(map(str, cuda_graphs)))

        client = docker.from_env()

        container_name = f"tgi-tests-{model_id.split('/')[-1]}-{num_shard}-{quantize}"

        try:
            container = client.containers.get(container_name)
            container.stop()
            container.wait()
        except NotFound:
            pass

        gpu_count = num_shard if num_shard is not None else 1

        env = {
            "LOG_LEVEL": "info,text_generation_router=debug",
        }
        if not use_flash_attention:
            env["USE_FLASH_ATTENTION"] = "false"
        if attention is not None:
            env["ATTENTION"] = attention

<<<<<<< HEAD
        if HF_TOKEN is not None:
            env["HF_TOKEN"] = HF_TOKEN
=======
        if HUGGING_FACE_HUB_TOKEN is not None:
            env["HF_TOKEN"] = HUGGING_FACE_HUB_TOKEN
>>>>>>> 61309b28

        volumes = []
        if DOCKER_VOLUME:
            volumes = [f"{DOCKER_VOLUME}:/data"]

        if DOCKER_DEVICES:
            devices = DOCKER_DEVICES.split(",")
            visible = os.getenv("ROCR_VISIBLE_DEVICES")
            if visible:
                env["ROCR_VISIBLE_DEVICES"] = visible
            device_requests = []
        else:
            devices = []
            device_requests = [
                docker.types.DeviceRequest(count=gpu_count, capabilities=[["gpu"]])
            ]

        container = client.containers.run(
            DOCKER_IMAGE,
            command=args,
            name=container_name,
            environment=env,
            auto_remove=False,
            detach=True,
            device_requests=device_requests,
            devices=devices,
            volumes=volumes,
            ports={"80/tcp": port},
            healthcheck={"timeout": int(10 * 1e9)},
            shm_size="1G",
        )

        yield ContainerLauncherHandle(client, container.name, port)

        if not use_flash_attention:
            del env["USE_FLASH_ATTENTION"]

        try:
            container.stop()
            container.wait()
        except NotFound:
            pass

        container_output = container.logs().decode("utf-8")
        print(container_output, file=sys.stderr)

        container.remove()

    if DOCKER_IMAGE is not None:
        return docker_launcher
    return local_launcher


@pytest.fixture(scope="module")
def generate_load():
    async def generate_load_inner(
        client: AsyncClient,
        prompt: str,
        max_new_tokens: int,
        n: int,
        seed: Optional[int] = None,
        grammar: Optional[Grammar] = None,
        stop_sequences: Optional[List[str]] = None,
    ) -> List[Response]:
        futures = [
            client.generate(
                prompt,
                max_new_tokens=max_new_tokens,
                decoder_input_details=True,
                seed=seed,
                grammar=grammar,
                stop_sequences=stop_sequences,
            )
            for _ in range(n)
        ]

        return await asyncio.gather(*futures)

    return generate_load_inner


@pytest.fixture(scope="module")
def generate_multi():
    async def generate_load_inner(
        client: AsyncClient,
        prompts: List[str],
        max_new_tokens: int,
        seed: Optional[int] = None,
    ) -> List[Response]:

        import numpy as np

        arange = np.arange(len(prompts))
        perm = np.random.permutation(arange)
        rperm = [-1] * len(perm)
        for i, p in enumerate(perm):
            rperm[p] = i

        shuffled_prompts = [prompts[p] for p in perm]
        futures = [
            client.chat(
                messages=[Message(role="user", content=prompt)],
                max_tokens=max_new_tokens,
                temperature=0,
                seed=seed,
            )
            for prompt in shuffled_prompts
        ]

        shuffled_responses = await asyncio.gather(*futures)
        responses = [shuffled_responses[p] for p in rperm]
        return responses

    return generate_load_inner<|MERGE_RESOLUTION|>--- conflicted
+++ resolved
@@ -32,11 +32,7 @@
 )
 
 DOCKER_IMAGE = os.getenv("DOCKER_IMAGE", None)
-<<<<<<< HEAD
-HF_TOKEN = os.getenv("HF_TOKEN", None)
-=======
 HUGGING_FACE_HUB_TOKEN = os.getenv("HF_TOKEN") or os.getenv("HUGGING_FACE_HUB_TOKEN")
->>>>>>> 61309b28
 DOCKER_VOLUME = os.getenv("DOCKER_VOLUME", "/data")
 DOCKER_DEVICES = os.getenv("DOCKER_DEVICES")
 
@@ -502,13 +498,8 @@
         if attention is not None:
             env["ATTENTION"] = attention
 
-<<<<<<< HEAD
-        if HF_TOKEN is not None:
-            env["HF_TOKEN"] = HF_TOKEN
-=======
         if HUGGING_FACE_HUB_TOKEN is not None:
             env["HF_TOKEN"] = HUGGING_FACE_HUB_TOKEN
->>>>>>> 61309b28
 
         volumes = []
         if DOCKER_VOLUME:
