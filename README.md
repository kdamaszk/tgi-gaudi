<!---
Copyright 2023 The HuggingFace Team. All rights reserved.

Licensed under the Apache License, Version 2.0 (the "License");
you may not use this file except in compliance with the License.
You may obtain a copy of the License at

    http://www.apache.org/licenses/LICENSE-2.0

Unless required by applicable law or agreed to in writing, software
distributed under the License is distributed on an "AS IS" BASIS,
WITHOUT WARRANTIES OR CONDITIONS OF ANY KIND, either express or implied.
See the License for the specific language governing permissions and
limitations under the License.
-->

# Text Generation Inference on Habana Gaudi

## Table of contents

- [Running TGI on Gaudi](#running-tgi-on-gaudi)
- [Adjusting TGI parameters](#adjusting-tgi-parameters)
- [Currently supported configurations](#currently-supported-configurations)
- [Environment variables](#environment-variables)
- [Profiler](#profiler)

## Running TGI on Gaudi

To use [🤗 text-generation-inference](https://github.com/huggingface/text-generation-inference) on Habana Gaudi/Gaudi2, follow these steps:

1. Pull the official Docker image with:
   ```bash
   docker pull ghcr.io/huggingface/tgi-gaudi:1.2.1
   ```
> [!NOTE]
> Alternatively, you can build the Docker image using the `Dockerfile` located in this folder with:
> ```bash
> docker build -t tgi_gaudi .
> ```
2. Launch a local server instance:
<<<<<<< HEAD
=======

>>>>>>> 7f586809
    i. On 1 Gaudi/Gaudi2 card
   ```bash
   model=meta-llama/Llama-2-7b-hf
   volume=$PWD/data # share a volume with the Docker container to avoid downloading weights every run

   docker run -p 8080:80 -v $volume:/data --runtime=habana -e HABANA_VISIBLE_DEVICES=all -e OMPI_MCA_btl_vader_single_copy_mechanism=none --cap-add=sys_nice --ipc=host ghcr.io/huggingface/tgi-gaudi:1.2.1 --model-id $model
   ```
   > For gated models such as [LLama](https://huggingface.co/meta-llama) or [StarCoder](https://huggingface.co/bigcode/starcoder), you will have to pass `-e HUGGING_FACE_HUB_TOKEN=<token>` to the `docker run` command above with a valid Hugging Face Hub read token.

    ii. On 8 Gaudi/Gaudi2 cards:
   ```bash
   model=meta-llama/Llama-2-70b-hf
   volume=$PWD/data # share a volume with the Docker container to avoid downloading weights every run

   docker run -p 8080:80 -v $volume:/data --runtime=habana -e PT_HPU_ENABLE_LAZY_COLLECTIVES=true -e HABANA_VISIBLE_DEVICES=all -e OMPI_MCA_btl_vader_single_copy_mechanism=none --cap-add=sys_nice --ipc=host ghcr.io/huggingface/tgi-gaudi:1.2.1 --model-id $model --sharded true --num-shard 8
   ```
3. You can then send a simple request:
   ```bash
   curl 127.0.0.1:8080/generate \
     -X POST \
     -d '{"inputs":"What is Deep Learning?","parameters":{"max_new_tokens":32}}' \
     -H 'Content-Type: application/json'
   ```
4. To run static benchmark test, please refer to [TGI's benchmark tool](https://github.com/huggingface/text-generation-inference/tree/main/benchmark).

   To run it on the same machine, you can do the following:
   * `docker exec -it <docker name> bash` , pick the docker started from step 2 using docker ps
   * `text-generation-benchmark -t <model-id>` , pass the model-id from docker run command
   * after the completion of tests, hit ctrl+c to see the performance data summary.

5. To run continuous batching test, please refer to [examples](https://github.com/huggingface/tgi-gaudi/tree/habana-main/examples).

## Adjusting TGI parameters

Maximum sequence length is controlled by two arguments:
- `--max-input-length` is the maximum possible input prompt length. Default value is `1024`.
- `--max-total-tokens` is the maximum possible total length of the sequence (input and output). Default value is `2048`.

Maximum batch size is controlled by two arguments:
- For prefill operation, please set `--max-prefill-total-tokens` as `bs * max-input-length`, where `bs` is your expected maximum prefill batch size.
- For decode operation, please set `--max-batch-total-tokens` as `bs * max-total-tokens`, where `bs` is your expected maximum decode batch size.
- Please note that batch size will be always padded to the nearest multiplication of `BATCH_BUCKET_SIZE` and `PREFILL_BATCH_BUCKET_SIZE`.

To ensure greatest performance results, at the begginging of each server run, warmup is performed. It's designed to cover major recompilations while using HPU Graphs. It creates queries with all possible input shapes, based on provided parameters (described in this section) and runs basic TGI operations on them (prefill, decode, concatenate).

Except those already mentioned, there are other parameters that need to be properly adjusted to improve performance or memory usage:

- `PAD_SEQUENCE_TO_MULTIPLE_OF` determines sizes of input legnth buckets. Since warmup creates several graphs for each bucket, it's important to adjust that value proportionally to input sequence length. Otherwise, some out of memory issues can be observed.
- `ENABLE_HPU_GRAPH` enables HPU graphs usage, which is crucial for performance results. Recommended value to keep is `true` .

For more information and documentation about Text Generation Inference, checkout [the README](https://github.com/huggingface/text-generation-inference#text-generation-inference) of the original repo.

## Currently supported configurations

Not all features of TGI are currently supported as this is still a work in progress.
Currently supported and validated configurations (other configurations are not guaranted to work or ensure reasonable performance ):
* LLaMA 70b:
    * Num cards: 8
    * Decode batch size: 128
    * Dtype: bfloat16
    * Max input tokens: 1024
    * Max total tokens: 2048

* LLaMA 7b:
    * Num cards: 1
    * Decode batch size: 16
    * Dtype: bfloat16
    * Max input tokens: 1024
    * Max total tokens: 2048

Other sequence lengths can be used with proportionally decreased/increased batch size (the higher sequence length, the lower batch size).
Support for other models from Optimum Habana will be added successively.

## Environment variables

<div align="left">

| Name                        | Value(s)   | Default          | Description                                                                                                                      | Usage                        |
| --------------------------- | :--------- | :--------------- | :------------------------------------------------------------------------------------------------------------------------------- | :--------------------------- |
| ENABLE_HPU_GRAPH            | True/False | True             | Enable hpu graph or not                                                                                                          | add -e in docker run command |
| LIMIT_HPU_GRAPH             | True/False | False            | Skip HPU graph usage for prefill to save memory, set to `True` for large sequence/decoding lengths(e.g. 300/212)                 | add -e in docker run command |
| BATCH_BUCKET_SIZE           | integer    | 8                | Batch size for decode operation will be rounded to the nearest multiple of this number. This limits the number of cached graphs  | add -e in docker run command |
| PREFILL_BATCH_BUCKET_SIZE   | integer    | 4                | Batch size for prefill operation will be rounded to the nearest multiple of this number. This limits the number of cached graphs | add -e in docker run command |
| PAD_SEQUENCE_TO_MULTIPLE_OF | integer    | 128              | For prefill operation, sequences will be padded to a multiple of provided value.                                                 | add -e in docker run command |
| SKIP_TOKENIZER_IN_TGI       | True/False | False            | Skip tokenizer for input/output processing                                                                                       | add -e in docker run command |
| WARMUP_ENABLED              | True/False | True             | Enable warmup during server initialization to recompile all graphs. This can increase TGI setup time.                            | add -e in docker run command |
| QUEUE_THRESHOLD_MS          | integer    | 120              | Controls the threshold beyond which the request are considered overdue and handled with priority. Shorter requests are prioritized otherwise.                            | add -e in docker run command |
</div>

## Profiler

To collect performance profiling, please set below environment variables:

<div align="left">

| Name               | Value(s)   | Default          | Description                                              | Usage                        |
| ------------------ | :--------- | :--------------- | :------------------------------------------------------- | :--------------------------- |
| PROF_WAITSTEP      | integer    | 0                | Control profile wait steps                               | add -e in docker run command |
| PROF_WARMUPSTEP    | integer    | 0                | Control profile warmup steps                             | add -e in docker run command |
| PROF_STEP          | integer    | 0                | Enable/disable profile, control profile active steps     | add -e in docker run command |
| PROF_PATH          | string     | /tmp/hpu_profile | Define profile folder                                    | add -e in docker run command |
| PROF_RANKS         | string     | 0                | Comma-separated list of ranks to profile                 | add -e in docker run command |
| PROF_RECORD_SHAPES | True/False | False            | Control record_shapes option in the profiler             | add -e in docker run command |
</div>



> The license to use TGI on Habana Gaudi is the one of TGI: https://github.com/huggingface/text-generation-inference/blob/main/LICENSE
>
> Please reach out to api-enterprise@huggingface.co if you have any question.<|MERGE_RESOLUTION|>--- conflicted
+++ resolved
@@ -38,10 +38,7 @@
 > docker build -t tgi_gaudi .
 > ```
 2. Launch a local server instance:
-<<<<<<< HEAD
-=======
 
->>>>>>> 7f586809
     i. On 1 Gaudi/Gaudi2 card
    ```bash
    model=meta-llama/Llama-2-7b-hf
