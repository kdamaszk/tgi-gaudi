# Copyright (C) 2024 Habana Labs, Ltd. an Intel Company.

import argparse
import requests
import time
from typing import List

from datasets import load_dataset
from transformers import AutoTokenizer

from tgi_client import TgiClient


def get_args():
    parser = argparse.ArgumentParser()
    parser.add_argument(
        "--server_address", type=str, default="http://localhost:8083", help="Address of the TGI server"
    )
    parser.add_argument(
        "--model_id", type=str, default="meta-llama/Llama-2-7b-chat-hf", help="Model id used in TGI server"
    )
    parser.add_argument(
        "--max_input_length", type=int, default=1024, help="Max input length for TGI model"
    )
    parser.add_argument(
        "--max_output_length", type=int, default=1024, help="Max output length for TGI model"
    )
    parser.add_argument(
        "--total_sample_count", type=int, default=2048, help="Total number of samples to generate"
    )
    parser.add_argument(
        "--max_concurrent_requests", type=int, default=256, help="Max number of concurrent requests"
    )
    parser.add_argument(
        "--seed", type=int, default=42, help="Random seed for datasets"
    )

    return parser.parse_args()


def read_dataset(
    max_input_length: int,
    total_sample_count: int,
    model_id: str,
    seed: int,
) -> List[str]:
    """
    Loads public dataset from HF: https://huggingface.co/datasets/DIBT/10k_prompts_ranked
    and filters out too long samples.
    """
    tokenizer = AutoTokenizer.from_pretrained(model_id)

    dataset = load_dataset("DIBT/10k_prompts_ranked", split="train", trust_remote_code=True)
    dataset = dataset.filter(
        lambda x: len(tokenizer(x["prompt"])["input_ids"]) < max_input_length
    )
    if len(dataset) > total_sample_count:
        dataset = dataset.select(range(total_sample_count))
<<<<<<< HEAD
    dataset = dataset.shuffle(seed=42)
=======
    dataset = dataset.shuffle(seed=seed)
>>>>>>> 6ba3d1d6
    return [sample["prompt"] for sample in dataset]


def is_tgi_available(
    server_address: str
) -> bool:
    """
    Checks if TGI server is available under the specified address.
    """
    try:
        info = requests.get(f"{server_address}/info")
        return info.status_code == 200
    except:
        return False


def main():
    args = get_args()
    dataset = read_dataset(
        args.max_input_length, args.total_sample_count, args.model_id, args.seed
    )

    if not is_tgi_available(args.server_address):
        raise RuntimeError("Cannot connect with TGI server!")

    tgi_client = TgiClient(
        args.server_address, args.max_concurrent_requests
    )
    timestamp = time.perf_counter_ns()
    tgi_client.run_generation(
        dataset, args.max_output_length
    )
    duration_s = (time.perf_counter_ns() - timestamp) * 1e-9
    tgi_client.print_performance_metrics(duration_s)


if __name__ == '__main__':
    main()<|MERGE_RESOLUTION|>--- conflicted
+++ resolved
@@ -56,11 +56,8 @@
     )
     if len(dataset) > total_sample_count:
         dataset = dataset.select(range(total_sample_count))
-<<<<<<< HEAD
-    dataset = dataset.shuffle(seed=42)
-=======
+
     dataset = dataset.shuffle(seed=seed)
->>>>>>> 6ba3d1d6
     return [sample["prompt"] for sample in dataset]
 
 
